--- conflicted
+++ resolved
@@ -925,24 +925,19 @@
                 break
             end
 
-<<<<<<< HEAD
-            if s:writable(timeout) then
-                boxerrno(0)
-                return s
-=======
             while true do
 
                 if s:writable(timeout) then
                     if s:peer(self) ~= nil then
-                        box.errno(0)
+                        boxerrno(0)
                         return s
 
-                    elseif box.errno() ~= box.errno.EAGAIN then
+                    elseif boxerrno() ~= boxerrno.EAGAIN then
                         break
                     end
 
-                    timeout = timeout - (box.time() - started)
-                    started = box.time()
+                    timeout = timeout - (boxfiber.time() - started)
+                    started = boxfiber.time()
 
                     if timeout <= 0 then
                         s:close()
@@ -953,7 +948,6 @@
                     break
                 end
 
->>>>>>> bdee2979
             end
         end
 
