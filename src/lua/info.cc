--- conflicted
+++ resolved
@@ -36,14 +36,9 @@
 #include <lualib.h>
 } /* extern "C" */
 
-<<<<<<< HEAD
 #include "box/replica.h"
 #include "box/recovery.h"
-=======
-#include "replica.h"
-#include "recovery.h"
 #include "box/cluster.h"
->>>>>>> 086f7265
 #include "tarantool.h"
 #include "box/box.h"
 
