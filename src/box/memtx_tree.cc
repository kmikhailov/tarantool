/*
 * Redistribution and use in source and binary forms, with or
 * without modification, are permitted provided that the following
 * conditions are met:
 *
 * 1. Redistributions of source code must retain the above
 *    copyright notice, this list of conditions and the
 *    following disclaimer.
 *
 * 2. Redistributions in binary form must reproduce the above
 *    copyright notice, this list of conditions and the following
 *    disclaimer in the documentation and/or other materials
 *    provided with the distribution.
 *
 * THIS SOFTWARE IS PROVIDED BY <COPYRIGHT HOLDER> ``AS IS'' AND
 * ANY EXPRESS OR IMPLIED WARRANTIES, INCLUDING, BUT NOT LIMITED
 * TO, THE IMPLIED WARRANTIES OF MERCHANTABILITY AND FITNESS FOR
 * A PARTICULAR PURPOSE ARE DISCLAIMED. IN NO EVENT SHALL
 * <COPYRIGHT HOLDER> OR CONTRIBUTORS BE LIABLE FOR ANY DIRECT,
 * INDIRECT, INCIDENTAL, SPECIAL, EXEMPLARY, OR CONSEQUENTIAL
 * DAMAGES (INCLUDING, BUT NOT LIMITED TO, PROCUREMENT OF
 * SUBSTITUTE GOODS OR SERVICES; LOSS OF USE, DATA, OR PROFITS; OR
 * BUSINESS INTERRUPTION) HOWEVER CAUSED AND ON ANY THEORY OF
 * LIABILITY, WHETHER IN CONTRACT, STRICT LIABILITY, OR TORT
 * (INCLUDING NEGLIGENCE OR OTHERWISE) ARISING IN ANY WAY OUT OF
 * THE USE OF THIS SOFTWARE, EVEN IF ADVISED OF THE POSSIBILITY OF
 * SUCH DAMAGE.
 */
#include "memtx_tree.h"
#include "tuple.h"
#include "space.h"
#include "errinj.h"
#include "memory.h"
#include "fiber.h"
#include <third_party/qsort_arg.h>

/* {{{ Utilities. *************************************************/

struct key_data
{
	const char *key;
	uint32_t part_count;
};

int
tree_index_compare(const tuple *a, const tuple *b, struct key_def *key_def)
{
	int r = tuple_compare(a, b, key_def);
	if (r == 0 && !key_def->is_unique)
		r = a < b ? -1 : a > b;
	return r;
}
int
tree_index_compare_key(const tuple *a, const key_data *key_data,
		       struct key_def *key_def)
{
	return tuple_compare_with_key(a, key_data->key, key_data->part_count,
				      key_def);
}
int tree_index_qcompare(const void* a, const void *b, void *c)
{
	return tree_index_compare(*(struct tuple **)a,
		*(struct tuple **)b, (struct key_def *)c);
}

/* {{{ MemtxTree Iterators ****************************************/
struct tree_iterator {
	struct iterator base;
	const struct bps_tree_index *tree;
	struct key_def *key_def;
	struct bps_tree_index_iterator bps_tree_iter;
	struct key_data key_data;
};

static void
tree_iterator_free(struct iterator *iterator);

static inline struct tree_iterator *
tree_iterator(struct iterator *it)
{
	assert(it->free == tree_iterator_free);
	return (struct tree_iterator *) it;
}

static void
tree_iterator_free(struct iterator *iterator)
{
	free(iterator);
}

static struct tuple *
tree_iterator_dummie(struct iterator *iterator)
{
	(void)iterator;
	return 0;
}

static struct tuple *
tree_iterator_fwd(struct iterator *iterator)
{
	struct tree_iterator *it = tree_iterator(iterator);
	tuple **res = bps_tree_index_itr_get_elem(it->tree, &it->bps_tree_iter);
	if (!res)
		return 0;
	bps_tree_index_itr_next(it->tree, &it->bps_tree_iter);
	return *res;
}

static struct tuple *
tree_iterator_bwd(struct iterator *iterator)
{
	struct tree_iterator *it = tree_iterator(iterator);
	tuple **res = bps_tree_index_itr_get_elem(it->tree, &it->bps_tree_iter);
	if (!res)
		return 0;
	bps_tree_index_itr_prev(it->tree, &it->bps_tree_iter);
	return *res;
}

static struct tuple *
tree_iterator_fwd_check_equality(struct iterator *iterator)
{
	struct tree_iterator *it = tree_iterator(iterator);
	tuple **res = bps_tree_index_itr_get_elem(it->tree, &it->bps_tree_iter);
	if (!res)
		return 0;
	if (tree_index_compare_key(*res, &it->key_data, it->key_def) != 0) {
		it->bps_tree_iter = bps_tree_index_invalid_iterator();
		return 0;
	}
	bps_tree_index_itr_next(it->tree, &it->bps_tree_iter);
	return *res;
}

static struct tuple *
tree_iterator_fwd_check_next_equality(struct iterator *iterator)
{
	struct tree_iterator *it = tree_iterator(iterator);
	tuple **res = bps_tree_index_itr_get_elem(it->tree, &it->bps_tree_iter);
	if (!res)
		return 0;
	bps_tree_index_itr_next(it->tree, &it->bps_tree_iter);
	iterator->next = tree_iterator_fwd_check_equality;
	return *res;
}

static struct tuple *
tree_iterator_bwd_skip_one(struct iterator *iterator)
{
	struct tree_iterator *it = tree_iterator(iterator);
	bps_tree_index_itr_prev(it->tree, &it->bps_tree_iter);
	iterator->next = tree_iterator_bwd;
	return tree_iterator_bwd(iterator);
}

static struct tuple *
tree_iterator_bwd_check_equality(struct iterator *iterator)
{
	struct tree_iterator *it = tree_iterator(iterator);
	tuple **res = bps_tree_index_itr_get_elem(it->tree, &it->bps_tree_iter);
	if (!res)
		return 0;
	if (tree_index_compare_key(*res, &it->key_data, it->key_def) != 0) {
		it->bps_tree_iter = bps_tree_index_invalid_iterator();
		return 0;
	}
	bps_tree_index_itr_prev(it->tree, &it->bps_tree_iter);
	return *res;
}

static struct tuple *
tree_iterator_bwd_skip_one_check_next_equality(struct iterator *iterator)
{
	struct tree_iterator *it = tree_iterator(iterator);
	bps_tree_index_itr_prev(it->tree, &it->bps_tree_iter);
	iterator->next = tree_iterator_bwd_check_equality;
	return tree_iterator_bwd_check_equality(iterator);
}
/* }}} */

/* {{{ MemtxTree  **********************************************************/

MemtxTree::MemtxTree(struct key_def *key_def_arg)
	: Index(key_def_arg), build_array(0), build_array_size(0),
	  build_array_alloc_size(0)
{
<<<<<<< HEAD
	if (index_arena_initialized == false) {
		const uint32_t SLAB_SIZE = 4 * 1024 * 1024;
		if (slab_arena_create(&index_arena, &memtx_quota,
				      0, SLAB_SIZE, MAP_PRIVATE)) {
			panic_syserror("failed to initialize index arena");
		}
		slab_cache_create(&index_arena_slab_cache, &index_arena);
		mempool_create(&tree_extent_pool, &index_arena_slab_cache,
			       BPS_TREE_EXTENT_SIZE);
		index_arena_initialized = true;
	}
	bps_tree_index_create(&tree, key_def, extent_alloc, extent_free);
=======
	memtx_index_arena_init();
	bps_tree_index_create(&tree, key_def,
			      memtx_index_extent_alloc,
			      memtx_index_extent_free);
>>>>>>> d4815224
}

MemtxTree::~MemtxTree()
{
	bps_tree_index_destroy(&tree);
	free(build_array);
}

size_t
MemtxTree::size() const
{
	return bps_tree_index_size(&tree);
}

size_t
MemtxTree::memsize() const
{
	return bps_tree_index_mem_used(&tree);
}

struct tuple *
MemtxTree::random(uint32_t rnd) const
{
	struct tuple **res = bps_tree_index_random(&tree, rnd);
	return res ? *res : 0;
}

struct tuple *
MemtxTree::findByKey(const char *key, uint32_t part_count) const
{
	assert(key_def->is_unique && part_count == key_def->part_count);

	struct key_data key_data;
	key_data.key = key;
	key_data.part_count = part_count;
	struct tuple **res = bps_tree_index_find(&tree, &key_data);
	return res ? *res : 0;
}

struct tuple *
MemtxTree::replace(struct tuple *old_tuple, struct tuple *new_tuple,
		   enum dup_replace_mode mode)
{
	uint32_t errcode;

	if (new_tuple) {
		struct tuple *dup_tuple = NULL;

		/* Try to optimistically replace the new_tuple. */
		bool tree_res =
		bps_tree_index_insert(&tree, new_tuple, &dup_tuple);
		if (!tree_res) {
			tnt_raise(ClientError, ER_MEMORY_ISSUE,
				  BPS_TREE_EXTENT_SIZE, "MemtxTree", "replace");
		}

		errcode = replace_check_dup(old_tuple, dup_tuple, mode);

		if (errcode) {
			bps_tree_index_delete(&tree, new_tuple);
			if (dup_tuple)
				bps_tree_index_insert(&tree, dup_tuple, 0);
			tnt_raise(ClientError, errcode, index_id(this));
		}
		if (dup_tuple)
			return dup_tuple;
	}
	if (old_tuple) {
		bps_tree_index_delete(&tree, old_tuple);
	}
	return old_tuple;
}

struct iterator *
MemtxTree::allocIterator() const
{
	struct tree_iterator *it = (struct tree_iterator *)
			calloc(1, sizeof(*it));
	if (it == NULL) {
		tnt_raise(ClientError, ER_MEMORY_ISSUE,
			  sizeof(struct tree_iterator),
			  "MemtxTree", "iterator");
	}

	it->key_def = key_def;
	it->tree = &tree;
	it->base.free = tree_iterator_free;
	it->bps_tree_iter = bps_tree_index_invalid_iterator();
	return (struct iterator *) it;
}

void
MemtxTree::initIterator(struct iterator *iterator, enum iterator_type type,
			const char *key, uint32_t part_count) const
{
	assert(part_count == 0 || key != NULL);
	struct tree_iterator *it = tree_iterator(iterator);

	if (part_count == 0) {
		/*
		 * If no key is specified, downgrade equality
		 * iterators to a full range.
		 */
		if (type < 0 || type > ITER_GT)
			tnt_raise(ClientError, ER_UNSUPPORTED,
				  "Tree index", "requested iterator type");
		type = iterator_type_is_reverse(type) ? ITER_LE : ITER_GE;
		key = 0;
	}
	it->key_data.key = key;
	it->key_data.part_count = part_count;

	bool exact = false;
	if (key == 0) {
		if (iterator_type_is_reverse(type))
			it->bps_tree_iter = bps_tree_index_invalid_iterator();
		else
			it->bps_tree_iter = bps_tree_index_itr_first(&tree);
	} else {
		if (type == ITER_ALL || type == ITER_EQ || type == ITER_GE || type == ITER_LT) {
			it->bps_tree_iter = bps_tree_index_lower_bound(&tree, &it->key_data, &exact);
			if (type == ITER_EQ && !exact) {
				it->base.next = tree_iterator_dummie;
				return;
			}
		} else { // ITER_GT, ITER_REQ, ITER_LE
			it->bps_tree_iter = bps_tree_index_upper_bound(&tree, &it->key_data, &exact);
			if (type == ITER_REQ && !exact) {
				it->base.next = tree_iterator_dummie;
				return;
			}
		}
	}

	switch (type) {
	case ITER_EQ:
		it->base.next = tree_iterator_fwd_check_next_equality;
		break;
	case ITER_REQ:
		it->base.next = tree_iterator_bwd_skip_one_check_next_equality;
		break;
	case ITER_ALL:
	case ITER_GE:
		it->base.next = tree_iterator_fwd;
		break;
	case ITER_GT:
		it->base.next = tree_iterator_fwd;
		break;
	case ITER_LE:
		it->base.next = tree_iterator_bwd_skip_one;
		break;
	case ITER_LT:
		it->base.next = tree_iterator_bwd_skip_one;
		break;
	default:
		tnt_raise(ClientError, ER_UNSUPPORTED,
			  "Tree index", "requested iterator type");
	}
}

void
MemtxTree::beginBuild()
{
	assert(bps_tree_index_size(&tree) == 0);
}

void
MemtxTree::reserve(uint32_t size_hint)
{
	if (size_hint < build_array_alloc_size)
		return;
	build_array = (struct tuple**)
		realloc(build_array, size_hint * sizeof(struct tuple *));
	build_array_alloc_size = size_hint;
}

void
MemtxTree::buildNext(struct tuple *tuple)
{
	if (!build_array) {
		build_array = (struct tuple**)malloc(BPS_TREE_EXTENT_SIZE);
		build_array_alloc_size =
			BPS_TREE_EXTENT_SIZE / sizeof(struct tuple*);
	}
	assert(build_array_size <= build_array_alloc_size);
	if (build_array_size == build_array_alloc_size) {
		build_array_alloc_size = build_array_alloc_size +
					 build_array_alloc_size / 2;
		build_array = (struct tuple**)
			realloc(build_array,
				build_array_alloc_size *
				sizeof(struct tuple *));
	}
	build_array[build_array_size++] = tuple;
}

void
MemtxTree::endBuild()
{
	qsort_arg(build_array, build_array_size, sizeof(struct tuple *), tree_index_qcompare, key_def);
	bps_tree_index_build(&tree, build_array, build_array_size);

	free(build_array);
	build_array = 0;
	build_array_size = 0;
	build_array_alloc_size = 0;
}
<|MERGE_RESOLUTION|>--- conflicted
+++ resolved
@@ -184,25 +184,10 @@
 	: Index(key_def_arg), build_array(0), build_array_size(0),
 	  build_array_alloc_size(0)
 {
-<<<<<<< HEAD
-	if (index_arena_initialized == false) {
-		const uint32_t SLAB_SIZE = 4 * 1024 * 1024;
-		if (slab_arena_create(&index_arena, &memtx_quota,
-				      0, SLAB_SIZE, MAP_PRIVATE)) {
-			panic_syserror("failed to initialize index arena");
-		}
-		slab_cache_create(&index_arena_slab_cache, &index_arena);
-		mempool_create(&tree_extent_pool, &index_arena_slab_cache,
-			       BPS_TREE_EXTENT_SIZE);
-		index_arena_initialized = true;
-	}
-	bps_tree_index_create(&tree, key_def, extent_alloc, extent_free);
-=======
 	memtx_index_arena_init();
 	bps_tree_index_create(&tree, key_def,
 			      memtx_index_extent_alloc,
 			      memtx_index_extent_free);
->>>>>>> d4815224
 }
 
 MemtxTree::~MemtxTree()
