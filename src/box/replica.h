--- conflicted
+++ resolved
@@ -39,14 +39,9 @@
 #include "third_party/tarantool_ev.h"
 #define RB_COMPACT 1
 #include <third_party/rb.h>
-
-<<<<<<< HEAD
-struct recovery;
-=======
 #include "vclock.h"
 
-struct recovery_state;
->>>>>>> 41b37d4d
+struct recovery;
 
 enum { REPLICA_SOURCE_MAXLEN = 1024 }; /* enough to fit URI with passwords */
 
