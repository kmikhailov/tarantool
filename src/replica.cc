/*
 * Redistribution and use in source and binary forms, with or
 * without modification, are permitted provided that the following
 * conditions are met:
 *
 * 1. Redistributions of source code must retain the above
 *    copyright notice, this list of conditions and the
 *    following disclaimer.
 *
 * 2. Redistributions in binary form must reproduce the above
 *    copyright notice, this list of conditions and the following
 *    disclaimer in the documentation and/or other materials
 *    provided with the distribution.
 *
 * THIS SOFTWARE IS PROVIDED BY <COPYRIGHT HOLDER> ``AS IS'' AND
 * ANY EXPRESS OR IMPLIED WARRANTIES, INCLUDING, BUT NOT LIMITED
 * TO, THE IMPLIED WARRANTIES OF MERCHANTABILITY AND FITNESS FOR
 * A PARTICULAR PURPOSE ARE DISCLAIMED. IN NO EVENT SHALL
 * <COPYRIGHT HOLDER> OR CONTRIBUTORS BE LIABLE FOR ANY DIRECT,
 * INDIRECT, INCIDENTAL, SPECIAL, EXEMPLARY, OR CONSEQUENTIAL
 * DAMAGES (INCLUDING, BUT NOT LIMITED TO, PROCUREMENT OF
 * SUBSTITUTE GOODS OR SERVICES; LOSS OF USE, DATA, OR PROFITS; OR
 * BUSINESS INTERRUPTION) HOWEVER CAUSED AND ON ANY THEORY OF
 * LIABILITY, WHETHER IN CONTRACT, STRICT LIABILITY, OR TORT
 * (INCLUDING NEGLIGENCE OR OTHERWISE) ARISING IN ANY WAY OUT OF
 * THE USE OF THIS SOFTWARE, EVEN IF ADVISED OF THE POSSIBILITY OF
 * SUCH DAMAGE.
 */
#include "recovery.h"
#include "tarantool.h"

#include <sys/socket.h>
#include <netinet/in.h>
#include <arpa/inet.h>

#include "log_io.h"
#include "fiber.h"
#include "pickle.h"
#include "coio_buf.h"
<<<<<<< HEAD
#include "recovery.h"
=======
#include "tarantool.h"
>>>>>>> c604bd2b

static void
remote_apply_row(struct recovery_state *r, const char *row, uint32_t rowlne);

static const char *
remote_read_row(struct ev_io *coio, struct iobuf *iobuf, uint32_t *rowlen)
{
	struct ibuf *in = &iobuf->in;
	ssize_t to_read = sizeof(struct row_header) - ibuf_size(in);

	if (to_read > 0) {
		ibuf_reserve(in, cfg_readahead);
		coio_breadn(coio, in, to_read);
	}

	ssize_t request_len = row_header(in->pos)->len
		+ sizeof(struct row_header);
	to_read = request_len - ibuf_size(in);

	if (to_read > 0)
		coio_breadn(coio, in, to_read);

	const char *row = in->pos;
	*rowlen = request_len;
	in->pos += request_len;
	return row;
}

static void
remote_connect(struct ev_io *coio, struct sockaddr_in *remote_addr,
	       int64_t initial_lsn, const char **err)
{
	evio_socket(coio, AF_INET, SOCK_STREAM, IPPROTO_TCP);

	*err = "can't connect to master";
	coio_connect(coio, remote_addr);

	uint32_t greeting[3] = { xlog_format, tarantool_version_id(), 0 };
	uint32_t master_greeting[3];
	coio_write(coio, greeting, sizeof(greeting));
	coio_readn(coio, master_greeting, sizeof(master_greeting));
	if (master_greeting[0] != greeting[0])
		tnt_raise(IllegalParams, "master has unknown log format");

	struct send_request {
		uint32_t request_type;
		int64_t initial_lsn;
	} __attribute__((packed)) send_request = { RPL_GET_WAL, initial_lsn };
	coio_write(coio, &send_request, sizeof(send_request));

	say_crit("successfully connected to master");
	say_crit("starting replication from lsn: %" PRIi64, initial_lsn);
}

static void
pull_from_remote(va_list ap)
{
	struct recovery_state *r = va_arg(ap, struct recovery_state *);
	struct ev_io coio;
	struct iobuf *iobuf = NULL;
	bool warning_said = false;
	const int reconnect_delay = 1;

	coio_init(&coio);

	for (;;) {
		const char *err = NULL;
		try {
			fiber_setcancellable(true);
			if (! evio_is_active(&coio)) {
				title("replica", "%s/%s", r->remote->source,
				      "connecting");
				if (iobuf == NULL)
					iobuf = iobuf_new(fiber_name(fiber));
				remote_connect(&coio, &r->remote->addr,
					       r->confirmed_lsn + 1, &err);
				warning_said = false;
				title("replica", "%s/%s", r->remote->source,
				      "connected");
			}
			err = "can't read row";
			uint32_t rowlen;
			const char *row = remote_read_row(&coio, iobuf, &rowlen);
			fiber_setcancellable(false);
			err = NULL;

			r->remote->recovery_lag = ev_now() - row_header(row)->tm;
			r->remote->recovery_last_update_tstamp = ev_now();

			remote_apply_row(r, row, rowlen);

			iobuf_gc(iobuf);
			fiber_gc();
		} catch (const FiberCancelException& e) {
			title("replica", "%s/%s", r->remote->source, "failed");
			iobuf_delete(iobuf);
			evio_close(&coio);
			throw;
		} catch (const Exception& e) {
			title("replica", "%s/%s", r->remote->source, "failed");
			e.log();
			if (! warning_said) {
				if (err != NULL)
					say_info("%s", err);
				say_info("will retry every %i second", reconnect_delay);
				warning_said = true;
			}
			evio_close(&coio);
			fiber_sleep(reconnect_delay);
		}
	}
}

static void
remote_apply_row(struct recovery_state *r, const char *row, uint32_t rowlen)
{
	int64_t lsn = row_header(row)->lsn;

	assert(*(uint16_t*)(row + sizeof(struct row_header)) == WAL);

	if (r->row_handler(r->row_handler_param, row, rowlen) < 0)
		panic("replication failure: can't apply row");

	set_lsn(r, lsn);
}

void
recovery_follow_remote(struct recovery_state *r, const char *addr)
{
	char name[FIBER_NAME_MAX];
	char ip_addr[32];
	int port;
	int rc;
	struct fiber *f;
	struct in_addr server;

	assert(r->remote == NULL);

	say_crit("initializing the replica, WAL master %s", addr);
	snprintf(name, sizeof(name), "replica/%s", addr);

	try {
		f = fiber_new(name, pull_from_remote);
	} catch (const Exception& ) {
		return;
	}

	rc = sscanf(addr, "%31[^:]:%i", ip_addr, &port);
	assert(rc == 2);
	(void)rc;

	if (inet_aton(ip_addr, &server) < 0) {
		say_syserror("inet_aton: %s", ip_addr);
		return;
	}

	static struct remote remote;
	memset(&remote, 0, sizeof(remote));
	remote.addr.sin_family = AF_INET;
	memcpy(&remote.addr.sin_addr.s_addr, &server, sizeof(server));
	remote.addr.sin_port = htons(port);
	memcpy(&remote.cookie, &remote.addr, MIN(sizeof(remote.cookie), sizeof(remote.addr)));
	remote.reader = f;
	snprintf(remote.source, sizeof(remote.source), "%s", addr);
	r->remote = &remote;
	fiber_call(f, r);
}

void
recovery_stop_remote(struct recovery_state *r)
{
	say_info("shutting down the replica");
	fiber_cancel(r->remote->reader);
	r->remote = NULL;
}<|MERGE_RESOLUTION|>--- conflicted
+++ resolved
@@ -37,11 +37,8 @@
 #include "fiber.h"
 #include "pickle.h"
 #include "coio_buf.h"
-<<<<<<< HEAD
 #include "recovery.h"
-=======
 #include "tarantool.h"
->>>>>>> c604bd2b
 
 static void
 remote_apply_row(struct recovery_state *r, const char *row, uint32_t rowlne);
