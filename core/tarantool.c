--- conflicted
+++ resolved
@@ -54,13 +54,9 @@
 #include <tarantool_version.h>
 
 static pid_t master_pid;
-<<<<<<< HEAD
 #define DEFAULT_CFG_FILENAME "tarantool.cfg"
 const char *cfg_filename = DEFAULT_CFG_FILENAME;
-=======
-const char *cfg_filename = "tarantool.cfg";
 char *binary_filename;
->>>>>>> e6bb650b
 struct tarantool_cfg cfg;
 
 bool init_storage, booting = true;
