<<<<<<< HEAD
tarantool (1.7.1.142.g27d7c6c-1) unstable; urgency=medium

  * Enable systemd integration, fix sysvinit + systemd interoperability.

 -- Roman Tsisyk <roman@tarantool.org>  Wed, 03 Aug 2016 17:20:26 +0300

tarantool (1.7.1.140.g6d1a4be-1) unstable; urgency=medium

  * Start 'example.lua' instance by default on 'localhost:3301'.

 -- Roman Tsisyk <roman@tarantool.org>  Wed, 03 Aug 2016 16:28:58 +0300
=======
tarantool (1.6.8.762.g15ed10e-1) unstable; urgency=medium

  * Add support for OpenSSL 1.1 (FTBFS). Closes: #835798.

 -- Roman Tsisyk <roman@tarantool.org>  Thu, 01 Sep 2016 09:34:24 +0300
>>>>>>> a9a80a11

tarantool (1.6.8.740.g45fc77f-1) unstable; urgency=medium

  * Don't link libbfd-*-system.so dynamically. Closes: #831361.

 -- Roman Tsisyk <roman@tarantool.org>  Fri, 15 Jul 2016 14:39:40 +0300

tarantool (1.6.8.525.ga571ac0-1) unstable; urgency=medium

  * Full support for armhf and arm64 (aarch64) architectures
  * Tuple comparator functions were optimized, providing up to 30% performance
    boost when an index key consists of 2, 3 or more parts
  * Tuple allocator changes give another 15% performance improvement
  * Replication relay performance was improved by reducing the amount of data
    directory re-scans
  * A random delay was introduced into snapshot daemon, reducing the chance
    that multiple instances take a snapshot at the same time
  * Allow to remove servers with non-zero LSN from _cluster space
  * net.box now automatically reloads space and index definitions
  * The maximal number of indexes in space was increased to 128
  * box.info.cluster.uuid can be used to retrieve cluster UUID
  * box.once() now waits before the server enters RW mode
  * Support for GCC 6.0
  * Fix require() failed to find libraries with multiarch
  * Bugs fixed:
  https://github.com/tarantool/tarantool/issues?q=milestone%3A1.6.8+is%3Aclosed

 -- Roman Tsisyk <roman@tarantool.org>  Thu, 25 Feb 2016 08:57:40 +0300

tarantool (1.6.7.588.g76bbd9c-1) unstable; urgency=medium

  * Fix `libiberty | bintuils-dev, binutils-dev` B-D
  * Convert tarantool-common to architecture-independent package.
  * Disable kfreebsd - produced binaries have always been broken and
    the upstream is unable to fix it.
  * Use Maintainer and Uploaders fields properly

 -- Roman Tsisyk <roman@tarantool.org>  Sat, 16 Jan 2016 11:26:52 +0300

tarantool (1.6.7.551.ga5bafc5-1) unstable; urgency=medium

  * Add zlib1g-dev to B-D (FTBFS), closes: #808516.

 -- Dmitry E. Oboukhov <unera@debian.org>  Mon, 21 Dec 2015 12:46:41 +0300

tarantool (1.6.7.541.g89c4578-1) unstable; urgency=medium

  * New Debian snapshot for 1.6.7 stable release.
   - New tarantool doesn't have 8K tuples problem, closes: #704720.
   - New tarantool is built without Lua, closes: #655801.

  Major changes:

   - threaded architecture for checkpointing. Tarantool no longer
     forks to create a snapshot, but uses a separate thread,
     accessing data via a consistent read view. This eliminates all known
     latency spikes caused by snapshotting.
   - threaded architecture for network. Network I/O has finally
     been moved to a separate thread, increasing single instance
     performance by up to 50%.
   - stored procedures in C/C++. Stored procedures in C/C++
     provide speed (3-4 times, compared to a Lua version in
     our measurements), as well as unlimited extensibility
     power.
   - new HASH index implementation which respects slab_alloc_arena
     limit and uses significantly less memory.
   - RTREE index support (Memtx engine).
   - new 'upsert' command available in the binary protocol
     and in stored functions.
   - multi-master replication with support up to 30 peers.
   - logger option now accepts a syntax for syslog output. Use uri-style
     syntax for file, pipe or syslog log destination.
   - new version of sophia engine, with support of compression and multipart
     primary keys.
   - jit.*, jit.dump, jit.util, jit.vmdef modules of LuaJIT 2.0 are now
     available as built-ins.
   - better documentation and examples.
   - manifold performance improvements.
   - bug fixes.

  Incompatible changes:

   - fiber.channel.broadcast() was removed since it wasn't used by
     anyone and didn't work properly.
   - tarantoolctl "reload" command renamed to "eval".
   - panic_on_wal_error is on by default (gh-752)
   - functions which create objects (users, spaces, or functions)
     return an error if an object already exists. Use
     {if_not_exists=true} clause in create functions.
   - an update of the primary key was forbidden; use replace instead.

   Package changes:

   - Actualize debian/copyright
   - Remove support for GNU hurd architecture (doesn't work).
   - Don't use /var/lib/tarantool/started and /var/lib/tarantool/snapshot dirs.
   - Drop irrelevant README.Debian.
   - Remove old cron scripts.

 -- Roman Tsisyk <roman@tarantool.org>  Mon, 14 Dec 2015 20:00:00 +0300

tarantool (1.6.5.20.g51b2e0d-1) unstable; urgency=medium

  * Remove tarantool-mysql-module, tarantool-pg-module and tarantool-modules.

 -- Roman Tsisyk <roman@tarantool.org>  Tue, 28 Apr 2015 14:34:17 +0300

tarantool (1.6.3.539.g211672f-1) unstable; urgency=medium

  * Init infrastructure for tarantool 1.6.
  * Update debian/copyright:
     + cmake/luatest.cpp
     + third_party/PMurHash.*
     + third_party/lua-yaml/*
     + third_party/sha1.*
     + third_party/open_memstream.*
  * Add lintian-oferrides: libyaml:
    tarantool has patched version of the library.
  * Rename -plugin* package to -module*
  * Conflicts: tarantool 1.5 (it was renamed to tarantool-lts).
  * NOSTRIP /usr/bin/tarantool binary: it uses symbols runtime.

 -- Dmitry E. Oboukhov <unera@debian.org>  Mon, 27 Oct 2014 14:33:07 +0300

tarantool (1.5.3.53.ge2308d8-1) unstable; urgency=medium

  * New Debian snapshot
   + add sophia storage
   + some fixes in box.net.box
   + uses O_DIRECT options to create snapshots
   + update documentation/manpagses
   + memleak in tarantool client

 -- Dmitry E. Oboukhov <unera@debian.org>  Wed, 19 Feb 2014 18:37:26 +0400

tarantool (1.5.2.20.g5f5d924-1) unstable; urgency=low

  * Rebuild for Debian/unstable (tarantar binary).

 -- Dmitry E. Oboukhov <unera@debian.org>  Sat, 21 Dec 2013 13:18:28 +0400

tarantool (1.5.2.16.g18b8e4e-1) unstable; urgency=low

  * New Debian snapshot.
   - Drop legacy packages (libtarantool*).
   - Drop tarantool-dbg.
   - Don't strip tarantool (it uses debug symbols runtime).

 -- Dmitry E. Oboukhov <unera@debian.org>  Fri, 20 Dec 2013 15:44:11 +0400

tarantool (1.5.1.302.gd906190-1) unstable; urgency=low

  * New Debian snapshot.
   - box.session.storage,
   - bugfixes

 -- Dmitry E. Oboukhov <unera@debian.org>  Mon, 09 Dec 2013 16:23:49 +0400

tarantool (1.5.1.218.g1a69fd6-1) unstable; urgency=low

  * New Debian snapshot
   - patch for OpenVZ (disable MAP_SHARED mmap flag with OpenVZ).
   - fix socket:readline(..., timeout) bug.
   - suggests -dbg version of package.

 -- Dmitry E. Oboukhov <unera@debian.org>  Tue, 19 Nov 2013 16:17:23 +0400

tarantool (1.5.1.150.g029f82f-1) unstable; urgency=low

  * New Debian snapshot (fix memory corruption).

 -- Dmitry E. Oboukhov <unera@debian.org>  Fri, 25 Oct 2013 15:26:36 +0400

tarantool (1.5.1.148.g6dddbc7-1) unstable; urgency=low

  * New Debian snapshot.

 -- Dmitry E. Oboukhov <unera@debian.org>  Wed, 23 Oct 2013 13:46:46 +0400

tarantool (1.5.1.84.g9f2e646-1) unstable; urgency=low

  * Drop BSD dependencies in Debian/kFreeBSD (try to fix FTBFS with Debian/BSD).

 -- Dmitry E. Oboukhov <unera@debian.org>  Mon, 09 Sep 2013 15:52:39 +0400

tarantool (1.5.1.82.ga064ebe-1) unstable; urgency=low

  * Remove tarantool/config.h pointedly (try to fix FTBFS with Debian/kFreeBSD).

 -- Dmitry E. Oboukhov <unera@debian.org>  Mon, 09 Sep 2013 13:35:06 +0400

tarantool (1.5.1.81.g4382f16-1) unstable; urgency=low

  * Fix debian/rules clean section (cleanup CMake files).

 -- Dmitry E. Oboukhov <unera@debian.org>  Sun, 08 Sep 2013 23:05:29 +0400

tarantool (1.5.1.80.gc84e35c-1) unstable; urgency=low

  * New snapshot (try to fix FTBFS with Debian/kFreeBSD).

 -- Dmitry E. Oboukhov <unera@debian.org>  Sun, 08 Sep 2013 22:14:09 +0400

tarantool (1.5.1.78.g2e82d26-1) unstable; urgency=low

  * New snapshot. Integration upload.
   - Add missing copyright holders, closes: #722059
   - Drop non-free materials from tarbal, closes: #722060
   - Fix memory leak in box.ipc.channel:put.

 -- Dmitry E. Oboukhov <unera@debian.org>  Sun, 08 Sep 2013 02:00:51 +0400

tarantool (1.5.1.76.g5ed3fbe-1) unstable; urgency=low

  * New snapshot.
   - Fix memory leak in box.ipc.channel:put(v, 0)

 -- Dmitry E. Oboukhov <unera@debian.org>  Thu, 05 Sep 2013 14:36:52 +0400

tarantool (1.5.1.73.gd1b3db6-1) unstable; urgency=low

  * New snapshot
   - Fix crashes with broken snapshot.
   - Cleanup debian/copyright (drop php-connector section).
   - Drop empty TODO files from binary packages.
   - debian/* relicensed as tarantool.
   - tarantool-plugins has 'any' architecture: it depends on plugins
     that contain ELF-files.
   - Fix FTBFS with Debian/kFreeBSD, closes: #715358.
   - Drop irrelevant debian/README.source.
   - Add postgresql-plugin package.
   - Add mysql-plugin package.
   - Add -plugins package (Now it depends on other plugin. Then it will
     contain some internal tarantool plugins).
   - Remove non-free rfc4627.txt.
   - Update debian/copyright.

 -- Dmitry E. Oboukhov <unera@debian.org>  Wed, 04 Sep 2013 12:45:34 +0400

tarantool (1.4.9+20130611.2012-1) unstable; urgency=low

  * New snapshot, fix crash with gcc-4.7.3.

 -- Dmitry E. Oboukhov <unera@debian.org>  Tue, 11 Jun 2013 20:12:22 +0400

tarantool (1.4.9+20130608.2059-1) unstable; urgency=low

  * New upstream release: move to C++ from ObjectC. Add box.cjson module.

 -- Dmitry E. Oboukhov <unera@debian.org>  Sat, 08 Jun 2013 20:59:30 +0400

tarantool (1.4.9+20130415.1808-1) unstable; urgency=low

  * New upstream release (fix disconnect bug).
    https://bugs.launchpad.net/tarantool/+bug/1168076

 -- Dmitry E. Oboukhov <unera@debian.org>  Mon, 15 Apr 2013 18:08:14 +0400

tarantool (1.4.9-1) unstable; urgency=low

  * New upstream release.
   + Apply patch from Colin Watson <cjwatson@ubuntu.com>, closes: #703044,
   + Fix VCS-link, closes: #681703
   + Fix FTBFS (kfreebsd), patch from Steven Chamberlain <steven@pyro.eu.org>,
     closes: 695541

 -- Dmitry E. Oboukhov <unera@debian.org>  Wed, 10 Apr 2013 12:08:49 +0400

tarantool (1.4.8+20130306.1415-1) unstable; urgency=low

  * New snapshot (some fixes in iproto).

 -- Dmitry E. Oboukhov <unera@debian.org>  Wed, 06 Mar 2013 14:15:10 +0400

tarantool (1.4.8+20130212.1728-1) unstable; urgency=low

  * Rebuilt last snapshot for Debian.

 -- Dmitry E. Oboukhov <unera@debian.org>  Tue, 12 Feb 2013 17:27:48 +0400

tarantool (1.4.8+20130212.1647-1) nowtaxi; urgency=low

  * New snapshot (fix async I/O bugs).

 -- Roman V. Nikolaev <rshadow@rambler.ru>  Tue, 12 Feb 2013 16:47:10 +0400

tarantool (1.4.8+20130122.1705-1) unstable; urgency=low

  * New snapshot (fix spam in tarantool.log).

 -- Dmitry E. Oboukhov <unera@debian.org>  Tue, 22 Jan 2013 17:05:18 +0400

tarantool (1.4.8+20130122-1) unstable; urgency=low

  * New snapshot (fix in box.session triggers).

 -- Dmitry E. Oboukhov <unera@debian.org>  Tue, 22 Jan 2013 16:40:25 +0400

tarantool (1.4.8+20130110-1) unstable; urgency=low

  * New snapshot (Implement box.session, on_connect and
    on_disconnect triggers.)

 -- Dmitry E. Oboukhov <unera@debian.org>  Thu, 10 Jan 2013 23:03:42 +0400

tarantool (1.4.8+20130104-1) unstable; urgency=low

  * New snapshot (segfault in tree iterator).

 -- Dmitry E. Oboukhov <unera@debian.org>  Fri, 04 Jan 2013 01:29:54 +0400

tarantool (1.4.8+20121214-1) unstable; urgency=low

  * New snapshot (fix segfault with box.ipc.channel).

 -- Dmitry E. Oboukhov <unera@debian.org>  Fri, 14 Dec 2012 16:39:02 +0400

tarantool (1.4.8+20121207-1) unstable; urgency=low

  * New snapshot (add box.time64 needed by queues).

 -- Dmitry E. Oboukhov <unera@debian.org>  Fri, 07 Dec 2012 14:45:38 +0400

tarantool (1.4.8-1) unstable; urgency=low

  * New tarantool release.

 -- Dmitry E. Oboukhov <unera@debian.org>  Fri, 23 Nov 2012 11:56:02 +0400

tarantool (1.4.7+20121010.2202-1) unstable; urgency=low

  * New snapshot (Don't exit on a trivial socket error).

 -- Dmitry E. Oboukhov <unera@debian.org>  Wed, 10 Oct 2012 22:01:58 +0400

tarantool (1.4.7+20121010-1) unstable; urgency=low

  * New snapshot.

 -- Dmitry E. Oboukhov <unera@debian.org>  Wed, 10 Oct 2012 17:22:26 +0400

tarantool (1.4.7+20120918-1) unstable; urgency=low

  * New snapshot (some fixes in lua:box.slab).

 -- Dmitry E. Oboukhov <unera@debian.org>  Tue, 18 Sep 2012 21:57:51 +0400

tarantool (1.4.7+20120915-1) unstable; urgency=low

  * New snapshot (enable box.info, box.slab, box.stat, etc)

 -- Dmitry E. Oboukhov <unera@debian.org>  Sat, 15 Sep 2012 00:02:10 +0400

tarantool (1.4.7+20120905-1) unstable; urgency=low

  * New snapshot.

 -- Dmitry E. Oboukhov <unera@debian.org>  Wed, 05 Sep 2012 15:36:27 +0400

tarantool (1.4.7+20120829-1) unstable; urgency=low

  * New snapshot (some fixes, add box.uuid() and box.uuid_hex() functions).

 -- Dmitry E. Oboukhov <unera@debian.org>  Wed, 29 Aug 2012 16:46:58 +0400

tarantool (1.4.7+20120820-1) unstable; urgency=low

  * New snapshot (fixed tuple:transform crash).

 -- Dmitry E. Oboukhov <unera@debian.org>  Mon, 20 Aug 2012 21:42:21 +0400

tarantool (1.4.7+20120817-1) unstable; urgency=low

  * New upstream version.
   + Add WAL rotate script.
  * Add all contributors to debian/copyright (fix lintian warning).

 -- Dmitry E. Oboukhov <unera@debian.org>  Fri, 03 Aug 2012 12:09:14 +0400

tarantool (1.4.7+20120714-1) unstable; urgency=low

  * Fixed memcached space and some troubles in build system.

 -- Dmitry E. Oboukhov <unera@debian.org>  Sat, 14 Jul 2012 10:05:37 +0400

tarantool (1.4.7-1) unstable; urgency=low

  * New upstream stable version.
    - can be built by gcc-4.7;
    - new transaction processor;
    - add libtarantoolrpl library (provides replication protocol);
    - extract perl and php drivers to their own repositaries.
    - etc

 -- Dmitry E. Oboukhov <unera@debian.org>  Wed, 11 Jul 2012 10:06:52 +0400

tarantool (1.4.6+20120629+2158-1) unstable; urgency=low

  * Some fixes for Objective C 2.0.

 -- Dmitry E. Oboukhov <unera@debian.org>  Fri, 29 Jun 2012 21:58:42 +0400

tarantool (1.4.6+20120629+2112-1) unstable; urgency=low

  * Package is built by gcc-4.7.

 -- Dmitry E. Oboukhov <unera@debian.org>  Fri, 29 Jun 2012 21:11:30 +0400

tarantool (1.4.6+20120629+2105-1) unstable; urgency=low

  * Really fixed FTBFS with BSD (#679317).

 -- Dmitry E. Oboukhov <unera@debian.org>  Fri, 29 Jun 2012 21:05:21 +0400

tarantool (1.4.6+20120629-1) unstable; urgency=low

  * New upstream version: fixed FTBFS with Debian/kFreeBSD. closes: #679317.

 -- Dmitry E. Oboukhov <unera@debian.org>  Fri, 29 Jun 2012 17:26:03 +0400

tarantool (1.4.6+20120626-1) unstable; urgency=low

  * New upstream version.
  * Add libtarantoolrpl package: (replication protocol).
  * Fixed segfaults by adminport.
  * Upstream added some checks for requests, closes: #672327.

 -- Dmitry E. Oboukhov <unera@debian.org>  Tue, 26 Jun 2012 15:30:02 +0400

tarantool (1.4.6+20120524-1) unstable; urgency=low

  * Fix version number.
  * Fix tarantool_instance: user could not to define 'file_descriptors'

 -- Dmitry E. Oboukhov <unera@debian.org>  Thu, 24 May 2012 12:57:27 +0400

tarantool (1.4.5+20120522-1) unstable; urgency=low

  * New git snapshot: upstream upgraded libtarantool.

 -- Dmitry E. Oboukhov <unera@debian.org>  Tue, 22 May 2012 22:55:07 +0400

tarantool (1.4.5+20120510-1) unstable; urgency=low

  * New git snapshot (it provides script_dir option).
  * Add binutils-dev to B-D list (for debugging crashes, #672327).

 -- Dmitry E. Oboukhov <unera@debian.org>  Thu, 10 May 2012 10:23:28 +0400

tarantool (1.4.5+20120503-2) unstable; urgency=low

  * Add librt to linklist (fix FTBFS with Debian/kFreeBSD).

 -- Dmitry E. Oboukhov <unera@debian.org>  Fri, 04 May 2012 09:27:04 +0400

tarantool (1.4.5+20120503-1) unstable; urgency=low

  * New upstream snapshot.
  * Add Priority for sources.
  * Add libtarantool* packages that weren't be packaged earlier: upstream
    renamed them, now we have no conflicts with the other debian packages.
  * Add libncurses5-dev into Build-Depends.

 -- Dmitry E. Oboukhov <unera@debian.org>  Thu, 03 May 2012 17:35:18 +0400

tarantool (1.4.4+20120127-1) unstable; urgency=low

  * Merge with upstream.
  * Package can purge not owned files, closes: #657132.

 -- Dmitry E. Oboukhov <unera@debian.org>  Fri, 27 Jan 2012 23:37:53 +0400

tarantool (1.4.4+20120117-1) unstable; urgency=low

  * Merge my changes with upstream.
  * Disable tests after building process.

 -- Dmitry E. Oboukhov <unera@debian.org>  Mon, 16 Jan 2012 22:35:44 +0400

tarantool (1.4.4+20120116-2) unstable; urgency=low

  * Add rt into Debian/kFreeBSD likdepends.

 -- Dmitry E. Oboukhov <unera@debian.org>  Mon, 16 Jan 2012 16:54:17 +0400

tarantool (1.4.4+20120116-1) unstable; urgency=low

  * New git snapshot.

 -- Dmitry E. Oboukhov <unera@debian.org>  Mon, 16 Jan 2012 11:36:19 +0400

tarantool (1.4.4+20111229+2-2) unstable; urgency=low

  * use cd instead chdir, closes: 653611;
  * use spaces instead '\t' symbol, closes: 653607;
  * use readlink instead perl command, closes: 653613.
  thanks to Norbert Kiesel <nkiesel@tbdnetworks.com> for all bugreports.
  * add libmr-tarantool-perl to 'suggests' section of debian/control.

 -- Dmitry E. Oboukhov <unera@debian.org>  Thu, 29 Dec 2011 23:21:06 +0400

tarantool (1.4.4+20111229+2-1) unstable; urgency=low

  * Debian/kFreeBSD doesn't have proctitle.

 -- Dmitry E. Oboukhov <unera@debian.org>  Thu, 29 Dec 2011 17:18:51 +0400

tarantool (1.4.4+20111229+1-1) unstable; urgency=low

  * Try to patch build-system for Debian kFreeBSD.

 -- Dmitry E. Oboukhov <unera@debian.org>  Thu, 29 Dec 2011 13:41:48 +0400

tarantool (1.4.4+20111229-1) unstable; urgency=low

  * Fix test box/args.test.

 -- Dmitry E. Oboukhov <unera@debian.org>  Thu, 29 Dec 2011 08:49:34 +0400

tarantool (1.4.4+20111228-3) unstable; urgency=low

  * kFreeBSD: uses glibc, amd64 is x86 architecture.

 -- Dmitry E. Oboukhov <unera@debian.org>  Wed, 28 Dec 2011 23:38:12 +0400

tarantool (1.4.4+20111228-2) unstable; urgency=low

  * Specify architectures.

 -- Dmitry E. Oboukhov <unera@debian.org>  Wed, 28 Dec 2011 22:40:28 +0400

tarantool (1.4.4+20111228-1) unstable; urgency=low

  * Fix build system for kFreeBSD.

 -- Dmitry E. Oboukhov <unera@debian.org>  Wed, 28 Dec 2011 21:36:33 +0400

tarantool (1.4.4-1) unstable; urgency=low

  * Init debian release, closes: #652911.

 -- Dmitry E. Oboukhov <unera@debian.org>  Sun, 18 Dec 2011 11:35:37 +0400<|MERGE_RESOLUTION|>--- conflicted
+++ resolved
@@ -1,22 +1,15 @@
-<<<<<<< HEAD
-tarantool (1.7.1.142.g27d7c6c-1) unstable; urgency=medium
+tarantool (1.7.1.265.g479962c-1) unstable; urgency=medium
 
   * Enable systemd integration, fix sysvinit + systemd interoperability.
-
- -- Roman Tsisyk <roman@tarantool.org>  Wed, 03 Aug 2016 17:20:26 +0300
-
-tarantool (1.7.1.140.g6d1a4be-1) unstable; urgency=medium
-
   * Start 'example.lua' instance by default on 'localhost:3301'.
 
- -- Roman Tsisyk <roman@tarantool.org>  Wed, 03 Aug 2016 16:28:58 +0300
-=======
+ -- Roman Tsisyk <roman@tarantool.org>  Thu, 01 Sep 2016 10:00:00 +0300
+
 tarantool (1.6.8.762.g15ed10e-1) unstable; urgency=medium
 
   * Add support for OpenSSL 1.1 (FTBFS). Closes: #835798.
 
  -- Roman Tsisyk <roman@tarantool.org>  Thu, 01 Sep 2016 09:34:24 +0300
->>>>>>> a9a80a11
 
 tarantool (1.6.8.740.g45fc77f-1) unstable; urgency=medium
 
