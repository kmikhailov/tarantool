<!DOCTYPE section [
<!ENTITY % tnt SYSTEM "../tnt.ent">
%tnt;
]>
<section xmlns="http://docbook.org/ns/docbook" version="5.0"
         xmlns:xlink="http://www.w3.org/1999/xlink"
         xml:id="data-persistence">
<title>Data persistence</title>
<para>
To maintain data persistence, Tarantool writes each data change
request (INSERT, UPDATE, DELETE) into a write-ahead log (WAL)
file in the <olink targetptr="wal_dir"/> directory.
A new WAL file is created for every <olink
targetptr="rows_per_wal"/> records.  Each data change request
gets assigned a continuously growing 64-bit log sequence number.
The name of the WAL file is based on the log sequence
number of the first record in the file, plus an extension <filename>.xlog</filename>.
</para>

<para>Apart from a log sequence number and the data change request
(its format is the same as in the binary protocol and is described
in <link
xlink:href="https://github.com/tarantool/tarantool/blob/stable/doc/box-protocol.txt"><filename>doc/box-protocol.txt</filename></link>),
each WAL record contains a checksum and a UNIX time stamp.
For example this is what the WAL file looks like after the first INSERT
statement ("INSERT INTO t0 VALUES (1)") for the introductory sandbox exercise
<olink
targetptr="getting-started-start-stop"><quote>Starting Tarantool and making your first database</quote></olink>.
On the left are the hexadecimal bytes that one would see with
<programlisting><prompt>$ </prompt><userinput>hexdump work_dir/00000000000000000002.xlog</userinput></programlisting>
and on the right are comments.
<programlisting>
Hex dump of WAL file        Comment
--------------------        -------
58 4c 4f 47 0a              File header: "XLOG\n"
30 2e 31 31 0a 0a           File header: "0.11\n\n" = version
ed ab 0b ba                 Magic row marker always = 0xba0babed for version 0.11
10 2a 1b 5e                 Record header: crc32 checksum of header fields
02 00 00 00 00 00 00 00     Record header: 2 = (64-bit int) log sequence number
99 c8 f1 d9 32 a8 d4 41     Record header: (double) unix time-since-epoch for transaction
1d 00 00 00                 Record header: 29 = length of rest of record, non-inclusive
60 45 94 cd                 Record header: crc32 checksum of data fields
fe ff                       Tag = XLOG which is #defined as 65534
02 00 99 f9 7f 00 00 01     Session cookie, comes from struct sockaddr_in *addr
0d 00 00 00                 Data change request code = insert which is #defined as 13
00 00                       Space number = 0
02 00 00 00                 Flags = BOX_ADD which is defined as 2
01 00 00 00                 Tuple: Count of fields in tuple = 1
04                          Tuple: field[0] length = 4 because value is 4 bytes long
01 00 00 00                 Tuple: field[0] value = 1
</programlisting>
</para>

<para>
Tarantool processes requests atomically: a change is either
accepted and recorded in the WAL, or discarded completely.
Let's clarify how this happens, using REPLACE command as an
example:
<orderedlist>
    <listitem><para>
    The server attempts to locate the original tuple by
    primary key. If found, a reference to the tuple is retained
    for later use.
    </para></listitem>
    <listitem><para>
    The new tuple is then <emphasis>validated</emphasis>. If it
    violates a unique-key constraint, misses
    an indexed field, or an index-field type does not
    match the type of the index, the change is aborted.
    </para></listitem>
    <listitem><para>
    The new tuple replaces the old tuple in all
    existing indexes.
    </para></listitem>
    <listitem><para>
    A message is sent to WAL writer running in a
    separate thread, requesting that the change is recorded in the WAL.
    The server switches to work on the next request until the write 
    is acknowledged.
    </para></listitem>
    <listitem><para>
    On success, a confirmation is sent to the client. Upon
    failure, a rollback procedure is begun.  During the rollback
    procedure, the transaction processor rolls back all changes to
    the database which occurred after the first failed change, from
    latest to oldest, up to the first failed change. All rolled back
    requests are aborted with <olink targetptr="ER_WAL_IO"/>
    error. No new change is applied while rollback is in progress.
    When the rollback procedure is finished, the server restarts
    the processing pipeline.
    </para></listitem>
</orderedlist>
</para>

<para>
One advantage of the described algorithm is that complete request
pipelining is achieved, even for requests on the same value of the
primary key. As a result, database performance doesn't degrade
even if all requests touch upon the same key in the same space.
</para>

<para>
The transaction processor and the WAL writer threads communicate
using asynchronous (yet reliable) messaging; the transaction
processor thread, not being blocked on WAL tasks, continues to
handle requests quickly even at high volumes of disk I/O. A
response to a request is sent as soon as it is ready, even if
there were earlier incomplete requests on the same connection. In
particular, SELECT performance, even for SELECTs running on a
connection packed with UPDATEs and DELETEs, remains unaffected by
disk load.
</para>

<para>
The WAL writer employs a number of durability modes, as defined
in configuration variable <olink targetptr="wal_mode"/>. It is
possible to turn the write ahead log completely off, by setting
<olink targetptr="wal_mode"/> to <emphasis>none</emphasis>.
Even without the write ahead log it's still possible to take a
<<<<<<< HEAD
persistent copy of the entire data set with
<olink targetptr="box.snapshot"/>.
=======
persistent copy of the entire data set with the
<olink targetptr="save-snapshot"/> statement.
>>>>>>> bfd5fbb0
</para>


</section>
<!--
vim: tw=66 syntax=docbk
vim: spell spelllang=en_us
--><|MERGE_RESOLUTION|>--- conflicted
+++ resolved
@@ -117,13 +117,8 @@
 possible to turn the write ahead log completely off, by setting
 <olink targetptr="wal_mode"/> to <emphasis>none</emphasis>.
 Even without the write ahead log it's still possible to take a
-<<<<<<< HEAD
-persistent copy of the entire data set with
-<olink targetptr="box.snapshot"/>.
-=======
 persistent copy of the entire data set with the
-<olink targetptr="save-snapshot"/> statement.
->>>>>>> bfd5fbb0
+<olink targetptr="box.snapshot"/> statement.
 </para>
 
 
