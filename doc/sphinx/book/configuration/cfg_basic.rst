
.. confval:: background

    Run the server as a background task. The :ref:`logger <cfg_logging-logger>` and
    :ref:`pid_file <cfg_basic-pid_file>` parameters must be non-null for this to work.

    Type: boolean |br|
    Default: false |br|
    Dynamic: no |br|

.. confval:: coredump

    Deprecated. Do not use.

    Type: boolean |br|
    Default: false |br|
    Dynamic: no |br|

..  _cfg_basic-custom_proc_title:

.. confval:: custom_proc_title

    Add the given string to the server's :ref:`Process title <book-proctitle>`
    (what’s shown in the COMMAND column for :samp:`ps -ef` and :samp:`top -c` commands).

    For example, ordinarily :samp:`ps -ef` shows the Tarantool server process thus:

    .. code-block:: console

        $ ps -ef | grep tarantool
        1000     14939 14188  1 10:53 pts/2    00:00:13 tarantool <running>

    But if the configuration parameters include
    ``custom_proc_title='sessions'`` then the output looks like:

    .. code-block:: console

        $ ps -ef | grep tarantool
        1000     14939 14188  1 10:53 pts/2    00:00:16 tarantool <running>: sessions

    Type: string |br|
    Default: null |br|
    Dynamic: yes |br|

.. _cfg_basic-listen:

.. confval:: listen

    The read/write data port number or :ref:`URI` (Universal Resource Identifier)
    string. Has no default value, so **must be specified** if connections will
    occur from remote clients that do not use “admin address” (the
    administrative host and port).

    A typical value is 3301. The listen parameter may also be set for
    :ref:`local hot standby <book_cfg_local_hot_standby>`.

    NOTE: A replica also binds to this port, and accepts connections, but these
    connections can only serve reads until the replica becomes a master.

    Type: integer or string |br|
    Default: null |br|
    Dynamic: yes |br|

.. _cfg_basic-pid_file:

.. confval:: pid_file

    Store the process id in this file. Can be relative to :ref:`work_dir <cfg_basic-work_dir>`.
    A typical value is “:file:`tarantool.pid`”.

    Type: string |br|
    Default: null |br|
    Dynamic: no |br|

.. _cfg_basic-read_only:

.. confval:: read_only

    Put the server in read-only mode. After this, any requests that try to change
    data will fail with error ER_READONLY.

    Type: boolean |br|
    Default: false |br|
    Dynamic: yes |br|

.. _cfg_basic-snap_dir:

.. confval:: snap_dir

    A directory where snapshot (.snap) files will be stored. Can be relative to
    :ref:`work_dir <cfg_basic-work_dir>`. If not specified, defaults to work_dir.
    See also :ref:`wal_dir <cfg_basic-wal_dir>`.

    Type: string |br|
    Default: "." |br|
    Dynamic: no |br|

<<<<<<< HEAD
.. confval:: vinyl_dir

    A directory where vinyl files or sub-directories will be stored. Can be relative to
    :ref:`work_dir <box-cfg-work-dir>`. If not specified, defaults to work_dir.
=======
.. _cfg_basic-sophia_dir:

.. confval:: sophia_dir

    A directory where sophia files or sub-directories will be stored. Can be relative to
    :ref:`work_dir <cfg_basic-work_dir>`. If not specified, defaults to work_dir.
>>>>>>> 4efffe45

    Type: string |br|
    Default: "." |br|
    Dynamic: no |br|

.. confval:: username

    UNIX user name to switch to after start.

    Type: string |br|
    Default: null |br|
    Dynamic: no |br|

.. _cfg_basic-wal_dir:

.. confval:: wal_dir

    A directory where write-ahead log (.xlog) files are stored. Can be
    relative to :ref:`work_dir <cfg_basic-work_dir>`. Sometimes wal_dir
    and :ref:`snap_dir <cfg_basic-snap_dir>` are specified with different values, so that
    write-ahead log files and snapshot files can be stored on different disks. If not
    specified, defaults to work_dir.

    Type: string |br|
    Default: "." |br|
    Dynamic: no |br|

.. _cfg_basic-work_dir:

.. confval:: work_dir

    A directory where database working files will be stored. The server
    switches to work_dir with :manpage:`chdir(2)` after start. Can be
    relative to the current directory. If not specified, defaults to
    the current directory. Other directory parameters may be relative to work_dir,
    for example |br|
    :codenormal:`box.cfg{work_dir='/home/user/A',wal_dir='B',snap_dir='C'}` |br|
    will put xlog files in /home/user/A/B, snapshot files in /home/user/A/C,
    and all other files or sub-directories in /home/user/A.

    Type: string |br|
    Default: null |br|
    Dynamic: no |br|<|MERGE_RESOLUTION|>--- conflicted
+++ resolved
@@ -95,19 +95,12 @@
     Default: "." |br|
     Dynamic: no |br|
 
-<<<<<<< HEAD
+.. _cfg_basic-vinyl_dir:
+
 .. confval:: vinyl_dir
-
-    A directory where vinyl files or sub-directories will be stored. Can be relative to
-    :ref:`work_dir <box-cfg-work-dir>`. If not specified, defaults to work_dir.
-=======
-.. _cfg_basic-sophia_dir:
-
-.. confval:: sophia_dir
 
     A directory where sophia files or sub-directories will be stored. Can be relative to
     :ref:`work_dir <cfg_basic-work_dir>`. If not specified, defaults to work_dir.
->>>>>>> 4efffe45
 
     Type: string |br|
     Default: "." |br|
